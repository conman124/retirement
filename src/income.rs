--- conflicted
+++ resolved
@@ -54,15 +54,9 @@
 }
 
 impl IncomeProvider for Job {
-<<<<<<< HEAD
     fn calculate_income_for_period(&mut self, period: Period, tax: &mut impl TaxCollector) {
-        let salary = if period.get() == 0 {
-            self.starting_monthly_salary
-=======
-    fn calculate_income_for_period(&mut self, period: Period /*, tax */) {
         let gross = if period.get() == 0 {
             self.starting_gross_income
->>>>>>> b8360f69
         } else if !period.is_new_year() {
             self.gross_income[period.get() - 1]
         } else {
@@ -78,28 +72,18 @@
             self.gross_income[period.get() - 1] * self.raise.amount * inflation_adjustment
         };
 
-<<<<<<< HEAD
+        self.gross_income[period.get()] = gross;
+
         let fica_deduction = match self.fica {
-            Fica::Participant { ss_rate } => { salary * ss_rate },
+            Fica::Participant { ss_rate } => { gross * ss_rate },
             Fica::Exempt => { 0.0 }
-=======
-        self.gross_income[period.get()] = gross;
-
-        let net = match self.fica {
-            Fica::Participant { ss_rate } => { gross * (1.0 - ss_rate) },
-            Fica::Exempt => { gross }
->>>>>>> b8360f69
         };
 
-        let salary = tax.collect_income_taxes(Money::Taxable(salary), period).leftover();
+        let net = tax.collect_income_taxes(Money::Taxable(gross), period).leftover();
 
         // TODO contribute to social security/pension/401k
 
-<<<<<<< HEAD
-        self.income[period.get()] = salary - fica_deduction;
-=======
-        self.net_income[period.get()] = net;
->>>>>>> b8360f69
+        self.net_income[period.get()] = net - fica_deduction;
     }
 
     fn get_net_income(&self) -> &Vec<f64> {
@@ -113,23 +97,11 @@
     use crate::util::tests::assert_vecfloat_absolute;
     use crate::taxes::{MockTaxCollector,TaxResult};
 
-    fn get_null_tax() -> impl TaxCollector {
+    fn get_tax_mock(rate: f64) -> impl TaxCollector {
         let mut mock = MockTaxCollector::default();
-        mock.expect_collect_income_taxes().returning(|money, _period| {
-            let amt = match money {
-                Money::Taxable(amt) => amt,
-                Money::NonTaxable(amt) => amt
-            };
-            TaxResult::new(0.0, amt)
-        });
-        mock
-    }
-
-    fn get_10_tax() -> impl TaxCollector {
-        let mut mock = MockTaxCollector::default();
-        mock.expect_collect_income_taxes().returning(|money, _period| {
+        mock.expect_collect_income_taxes().returning(move |money, _period| {
             match money {
-                Money::Taxable(amt) => TaxResult::new(0.1 * amt, 0.9 * amt),
+                Money::Taxable(amt) => TaxResult::new(rate * amt, (1.0 - rate) * amt),
                 Money::NonTaxable(amt) => TaxResult::new(0.0, amt)
             }
         });
@@ -142,7 +114,7 @@
         let lifespan = Lifespan::new(16);
         let rates = vec![Rate::new(1.0, 1.0, 1.0); 16];
         let mut job = job_settings.create_job(lifespan, rates);
-        let mut tax = get_null_tax();
+        let mut tax = get_tax_mock(0.0);
 
         for period in lifespan.iter() {
             job.calculate_income_for_period(period, &mut tax);
@@ -157,7 +129,7 @@
         let lifespan = Lifespan::new(16);
         let rates = vec![Rate::new(1.0, 1.0, 1.0); 16];
         let mut job = job_settings.create_job(lifespan, rates);
-        let mut tax = get_null_tax();
+        let mut tax = get_tax_mock(0.0);
 
         for period in lifespan.iter() {
             job.calculate_income_for_period(period, &mut tax);
@@ -172,7 +144,7 @@
         let lifespan = Lifespan::new(16);
         let rates = vec![Rate::new(1.0, 1.0, 1.002); 16];
         let mut job = job_settings.create_job(lifespan, rates);
-        let mut tax = get_null_tax();
+        let mut tax = get_tax_mock(0.0);
 
         for period in lifespan.iter() {
             job.calculate_income_for_period(period, &mut tax);
@@ -182,31 +154,47 @@
     }
 
     #[test]
-<<<<<<< HEAD
+    pub fn calculateincome_fica_raiseinflation_notax() {
+        let job_settings = JobSettings::new(1024.0, Fica::Participant { ss_rate: 0.0625 }, RaiseSettings { amount: 1.0625, adjust_for_inflation: true } );
+        let lifespan = Lifespan::new(16);
+        let rates = vec![Rate::new(1.0, 1.0, 1.002); 16];
+        let mut job = job_settings.create_job(lifespan, rates);
+        let mut tax = get_tax_mock(0.0);
+
+        for period in lifespan.iter() {
+            job.calculate_income_for_period(period, &mut tax);
+        }
+
+        assert_vecfloat_absolute(job.get_net_income().clone(), vec![960.0, 960.0, 960.0, 960.0, 960.0, 960.0, 960.0, 960.0, 960.0, 960.0, 960.0, 960.0, 1044.751083304, 1044.751083304, 1044.751083304, 1044.751083304]);
+    }
+
+    #[test]
     pub fn calculateincome_noraise_10tax() {
         let job_settings = JobSettings::new(1000.0, Fica::Exempt, RaiseSettings {amount: 1.0, adjust_for_inflation: false} );
         let lifespan = Lifespan::new(16);
         let rates = vec![Rate::new(1.0, 1.0, 1.0); 16];
         let mut job = job_settings.create_job(lifespan, rates);
-        let mut tax = get_10_tax();
-
-        for period in lifespan.iter() {
-            job.calculate_income_for_period(period, &mut tax);
-        }
-
-        assert_eq!(job.get_net_income(), &vec![900.0, 900.0, 900.0, 900.0, 900.0, 900.0, 900.0, 900.0, 900.0, 900.0, 900.0, 900.0, 900.0, 900.0, 900.0, 900.0]);
-=======
-    pub fn calculateincome_fica_raiseinflation_notax() {
-        let job_settings = JobSettings::new(1024.0, Fica::Participant { ss_rate: 0.0625 }, RaiseSettings { amount: 1.0625, adjust_for_inflation: true } );
+        let mut tax = get_tax_mock(0.1);
+
+        for period in lifespan.iter() {
+            job.calculate_income_for_period(period, &mut tax);
+        }
+
+        assert_vecfloat_absolute(job.get_net_income().clone(), vec![900.0, 900.0, 900.0, 900.0, 900.0, 900.0, 900.0, 900.0, 900.0, 900.0, 900.0, 900.0, 900.0, 900.0, 900.0, 900.0]);
+    }
+
+    #[test]
+    pub fn calculateincome_fica_raise_10tax() {
+        let job_settings = JobSettings::new(1000.0, Fica::Participant { ss_rate: 0.0625 }, RaiseSettings {amount: 1.0625, adjust_for_inflation: true} );
         let lifespan = Lifespan::new(16);
         let rates = vec![Rate::new(1.0, 1.0, 1.002); 16];
         let mut job = job_settings.create_job(lifespan, rates);
-
-        for period in lifespan.iter() {
-            job.calculate_income_for_period(period);
-        }
-
-        assert_vecfloat_absolute(job.get_net_income().clone(), vec![960.0, 960.0, 960.0, 960.0, 960.0, 960.0, 960.0, 960.0, 960.0, 960.0, 960.0, 960.0, 1044.751083304, 1044.751083304, 1044.751083304, 1044.751083304]);
->>>>>>> b8360f69
+        let mut tax = get_tax_mock(0.1);
+
+        for period in lifespan.iter() {
+            job.calculate_income_for_period(period, &mut tax);
+        }
+
+        assert_vecfloat_absolute(job.get_net_income().clone(), vec![837.50, 837.50, 837.50, 837.50, 837.50, 837.50, 837.50, 837.50, 837.50, 837.50, 837.50, 837.50, 911.436491945, 911.436491945, 911.436491945, 911.436491945]);
     }
 }